<?php namespace Backend\Widgets;

use App;
use Lang;
use Input;
use Event;
use Form as FormHelper;
use Backend\Classes\FormTabs;
use Backend\Classes\FormField;
use Backend\Classes\WidgetBase;
use Backend\Classes\WidgetManager;
use ApplicationException;
use Backend\Classes\FormWidgetBase;
use October\Rain\Database\Model;
use October\Rain\Html\Helper as HtmlHelper;

/**
 * Form Widget
 * Used for building back end forms and renders a form.
 *
 * @package october\backend
 * @author Alexey Bobkov, Samuel Georges
 */
class Form extends WidgetBase
{
<<<<<<< HEAD
=======
    //
    // Configurable properties
    //

>>>>>>> e5cbaefb
    /**
     * @var array Form field configuration.
     */
    public $fields;

    /**
     * @var array Primary tab configuration.
     */
    public $tabs;

    /**
     * @var array Secondary tab configuration.
     */
    public $secondaryTabs;

    /**
     * @var Model Form model object.
     */
    public $model;

    /**
     * @var array Dataset containing field values, if none supplied, model is used.
     */
    public $data;

    /**
     * @var string The context of this form, fields that do not belong
     * to this context will not be shown.
     */
    public $context = null;

    /**
     * @var string If the field element names should be contained in an array.
     * Eg: <input name="nameArray[fieldName]" />
     */
    public $arrayName;

    //
    // Object properties
    //

    /**
     * {@inheritDoc}
     */
    protected $defaultAlias = 'form';

    /**
     * @var boolean Determines if field definitions have been created.
     */
    protected $fieldsDefined = false;

    /**
     * @var array Collection of all fields used in this form.
     * @see Backend\Classes\FormField
     */
    protected $allFields = [];

    /**
     * @var object Collection of tab sections used in this form.
     * @see Backend\Classes\FormTabs
     */
    protected $allTabs = [
        'outside'   => null,
        'primary'   => null,
        'secondary' => null,
    ];

    /**
     * @var array Collection of all form widgets used in this form.
     */
    protected $formWidgets = [];

    /**
     * @var string Active session key, used for editing forms and deferred bindings.
     */
    public $sessionKey;

    /**
     * @var bool Render this form with uneditable preview data.
     */
    public $previewMode = false;

    /**
     * @var Backend\Classes\WidgetManager
     */
    protected $widgetManager;

    /**
     * Initialize the widget, called by the constructor and free from its parameters.
     */
    public function init()
    {
        $this->fillFromConfig([
            'fields',
            'tabs',
            'secondaryTabs',
            'model',
            'data',
            'arrayName',
            'context',
        ]);

        $this->widgetManager = WidgetManager::instance();
        $this->allTabs = (object) $this->allTabs;
        $this->validateModel();
    }

    /**
     * Ensure fields are defined and form widgets are registered so they can
     * also be bound to the controller this allows their AJAX features to
     * operate.
     * @return void
     */
    public function bindToController()
    {
        $this->defineFormFields();
        parent::bindToController();
    }

    /**
     * {@inheritDoc}
     */
    public function loadAssets()
    {
        $this->addJs('js/october.form.js', 'core');
    }

    /**
     * Renders the widget.
     *
     * Options:
     *  - preview: Render this form as an uneditable preview. Default: false
     *  - useContainer: Wrap the result in a container, used by AJAX. Default: true
     *  - section: Which form section to render. Default: null
     *     - outside: Renders the Outside Fields section.
     *     - primary: Renders the Primary Tabs section.
     *     - secondary: Renders the Secondary Tabs section.
     *     - null: Renders all sections
     */
    public function render($options = [])
    {
        if (isset($options['preview'])) {
            $this->previewMode = $options['preview'];
        }
        if (!isset($options['useContainer'])) {
            $options['useContainer'] = true;
        }
        if (!isset($options['section'])) {
            $options['section'] = null;
        }

        $extraVars = [];
        $targetPartial = 'form';

        /*
         * Determine the partial to use based on the supplied section option
         */
        if ($section = $options['section']) {
            $section = strtolower($section);

            if (isset($this->allTabs->{$section})) {
                $extraVars['tabs'] = $this->allTabs->{$section};
            }

            $targetPartial = 'section';
            $extraVars['renderSection'] = $section;
        }

        /*
         * Apply a container to the element
         */
        if ($useContainer = $options['useContainer']) {
            $targetPartial = ($section) ? 'section-container' : 'form-container';
        }

        $this->prepareVars();
        return $this->makePartial($targetPartial, $extraVars);
    }

    /**
     * Renders a single form field
     */
    public function renderField($field, $options = [])
    {
        if (is_string($field)) {
            if (!isset($this->allFields[$field])) {
                throw new ApplicationException(Lang::get(
                    'backend::lang.form.missing_definition',
                    compact('field')
                ));
            }

            $field = $this->allFields[$field];
        }

        if (!isset($options['useContainer'])) {
            $options['useContainer'] = true;
        }
        $targetPartial = $options['useContainer'] ? 'field-container' : 'field';

        $this->prepareVars();
        return $this->makePartial($targetPartial, ['field' => $field]);
    }

    /**
     * Renders the HTML element for a field
     */
    public function renderFieldElement($field)
    {
        return $this->makePartial('field_'.$field->type, ['field' => $field, 'formModel' => $this->model]);
    }

    /**
     * Validate the supplied form model.
     * @return void
     */
    protected function validateModel()
    {
        if (!$this->model) {
            throw new ApplicationException(Lang::get(
                'backend::lang.form.missing_model',
                ['class'=>get_class($this->controller)]
            ));
        }

        $this->data = isset($this->data)
            ? (object) $this->data
            : $this->model;

        return $this->model;
    }

    /**
     * Prepares the form data
     */
    protected function prepareVars()
    {
        $this->defineFormFields();
        $this->applyFiltersFromModel();
        $this->vars['sessionKey'] = $this->getSessionKey();
        $this->vars['outsideTabs'] = $this->allTabs->outside;
        $this->vars['primaryTabs'] = $this->allTabs->primary;
        $this->vars['secondaryTabs'] = $this->allTabs->secondary;
    }

    /**
     * Sets or resets form field values.
     * @param array $data
     * @return array
     */
    public function setFormValues($data = null)
    {
        if ($data == null) {
            $data = $this->getSaveData();
        }

        $this->model->fill($data);
        $this->data = (object) array_merge((array) $this->data, (array) $data);

        foreach ($this->allFields as $field) {
            $field->value = $this->getFieldValue($field);
        }

        return $data;
    }

    /**
     * Event handler for refreshing the form.
     */
    public function onRefresh()
    {
        $result = [];
        $saveData = $this->getSaveData();

        /*
         * Extensibility
         */
        $eventResults = $this->fireEvent('form.beforeRefresh', [$saveData]) +
            Event::fire('backend.form.beforeRefresh', [$this, $saveData]);

        foreach ($eventResults as $eventResult) {
            $saveData = $eventResult + $saveData;
        }

        /*
         * Set the form variables and prepare the widget
         */
        $this->setFormValues($saveData);
        $this->prepareVars();

        /*
         * Extensibility
         */
        $this->fireEvent('form.refreshFields', [$this->allFields]);
        Event::fire('backend.form.refreshFields', [$this, $this->allFields]);

        /*
         * If an array of fields is supplied, update specified fields individually.
         */
        if (($updateFields = post('fields')) && is_array($updateFields)) {

            foreach ($updateFields as $field) {
                if (!isset($this->allFields[$field])) {
                    continue;
                }

                $fieldObject = $this->allFields[$field];
                $result['#' . $fieldObject->getId('group')] = $this->makePartial('field', ['field' => $fieldObject]);
            }
        }

        /*
         * Update the whole form
         */
        if (empty($result)) {
            $result = ['#'.$this->getId() => $this->makePartial('form')];
        }

        /*
         * Extensibility
         */
        $eventResults = $this->fireEvent('form.refresh', [$result]) +
            Event::fire('backend.form.refresh', [$this, $result]);

        foreach ($eventResults as $eventResult) {
            $result = $eventResult + $result;
        }

        return $result;
    }

    /**
     * Creates a flat array of form fields from the configuration.
     * Also slots fields in to their respective tabs.
     */
    protected function defineFormFields()
    {
        if ($this->fieldsDefined) {
            return;
        }

        /*
         * Extensibility
         */
        Event::fire('backend.form.extendFieldsBefore', [$this]);
        $this->fireEvent('form.extendFieldsBefore');

        /*
         * Outside fields
         */
        if (!isset($this->fields) || !is_array($this->fields)) {
            $this->fields = [];
        }

        $this->allTabs->outside = new FormTabs(FormTabs::SECTION_OUTSIDE, $this->config);
        $this->addFields($this->fields);

        /*
         * Primary Tabs + Fields
         */
        if (!isset($this->tabs['fields']) || !is_array($this->tabs['fields'])) {
            $this->tabs['fields'] = [];
        }

        $this->allTabs->primary = new FormTabs(FormTabs::SECTION_PRIMARY, $this->tabs);
        $this->addFields($this->tabs['fields'], FormTabs::SECTION_PRIMARY);

        /*
         * Secondary Tabs + Fields
         */
        if (!isset($this->secondaryTabs['fields']) || !is_array($this->secondaryTabs['fields'])) {
            $this->secondaryTabs['fields'] = [];
        }

        $this->allTabs->secondary = new FormTabs(FormTabs::SECTION_SECONDARY, $this->secondaryTabs);
        $this->addFields($this->secondaryTabs['fields'], FormTabs::SECTION_SECONDARY);

        /*
         * Extensibility
         */
        $this->fireEvent('form.extendFields', [$this->allFields]);
        Event::fire('backend.form.extendFields', [$this, $this->allFields]);

        /*
         * Convert automatic spanned fields
         */
        foreach ($this->allTabs->outside->getTabs() as $fields) {
            $this->processAutoSpan($fields);
        }

        foreach ($this->allTabs->primary->getTabs() as $fields) {
            $this->processAutoSpan($fields);
        }

        foreach ($this->allTabs->secondary->getTabs() as $fields) {
            $this->processAutoSpan($fields);
        }

        /*
         * At least one tab section should stretch
         */
        if (
            $this->allTabs->secondary->stretch === null
            && $this->allTabs->primary->stretch === null
            && $this->allTabs->outside->stretch === null
        ) {
            if ($this->allTabs->secondary->hasFields()) {
                $this->allTabs->secondary->stretch = true;
            }
            elseif ($this->allTabs->primary->hasFields()) {
                $this->allTabs->primary->stretch = true;
            }
            else {
                $this->allTabs->outside->stretch = true;
            }
        }

        /*
         * Bind all form widgets to controller
         */
        foreach ($this->allFields as $field) {
            if ($field->type != 'widget') {
                continue;
            }

            $widget = $this->makeFormWidget($field);
            $widget->bindToController();
        }

        $this->fieldsDefined = true;
    }

    /**
     * Converts fields with a span set to 'auto' as either
     * 'left' or 'right' depending on the previous field.
     */
    protected function processAutoSpan($fields)
    {
        $prevSpan = null;
        foreach ($fields as $field) {
            if (strtolower($field->span) == 'auto') {
                if ($prevSpan == 'left') {
                    $field->span = 'right';
                }
                else {
                    $field->span = 'left';
                }
            }

            $prevSpan = $field->span;
        }
    }

    /**
     * Programatically add fields, used internally and for extensibility.
     */
    public function addFields(array $fields, $addToArea = null)
    {
        foreach ($fields as $name => $config) {

            $fieldObj = $this->makeFormField($name, $config);
            $fieldTab = is_array($config) ? array_get($config, 'tab') : null;

            /*
             * Check that the form field matches the active context
             */
            if ($fieldObj->context !== null) {
                $context = (is_array($fieldObj->context)) ? $fieldObj->context : [$fieldObj->context];
                if (!in_array($this->getContext(), $context)) {
                    continue;
                }
            }

            $this->allFields[$name] = $fieldObj;

            switch (strtolower($addToArea)) {
                case FormTabs::SECTION_PRIMARY:
                    $this->allTabs->primary->addField($name, $fieldObj, $fieldTab);
                    break;
                case FormTabs::SECTION_SECONDARY:
                    $this->allTabs->secondary->addField($name, $fieldObj, $fieldTab);
                    break;
                default:
                    $this->allTabs->outside->addField($name, $fieldObj, $fieldTab);
                    break;
            }
        }
    }

    public function addTabFields(array $fields)
    {
        return $this->addFields($fields, 'primary');
    }

    public function addSecondaryTabFields(array $fields)
    {
        return $this->addFields($fields, 'secondary');
    }

    /**
     * Programatically remove a field.
     * @return boolean
     */
    public function removeField($name)
    {
        if (!isset($this->allFields[$name])) {
            return false;
        }

        /*
         * Remove from tabs
         */
        $this->allTabs->primary->removeField($name);
        $this->allTabs->secondary->removeField($name);
        $this->allTabs->outside->removeField($name);

        /*
         * Remove from main collection
         */
        unset($this->allFields[$name]);

        return true;
    }

    /**
     * Creates a form field object from name and configuration.
     */
    protected function makeFormField($name, $config)
    {
        $label = (isset($config['label'])) ? $config['label'] : null;
        list($fieldName, $fieldContext) = $this->getFieldName($name);

        $field = new FormField($fieldName, $label);
        if ($fieldContext) {
            $field->context = $fieldContext;
        }
        $field->arrayName = $this->arrayName;
        $field->idPrefix = $this->getId();

        /*
         * Simple field type
         */
        if (is_string($config)) {

            if ($this->isFormWidget($config) !== false) {
                $field->displayAs('widget', ['widget' => $config]);
            }
            else {
                $field->displayAs($config);
            }

        }
        /*
         * Defined field type
         */
        else {

            $fieldType = isset($config['type']) ? $config['type'] : null;
            if (!is_string($fieldType) && !is_null($fieldType)) {
                throw new ApplicationException(Lang::get(
                    'backend::lang.field.invalid_type',
                    ['type'=>gettype($fieldType)]
                ));
            }

            /*
             * Widget with configuration
             */
            if ($this->isFormWidget($fieldType) !== false) {
                $config['widget'] = $fieldType;
                $fieldType = 'widget';
            }

            $field->displayAs($fieldType, $config);

        }

        /*
         * Set field value
         */
        $field->value = $this->getFieldValue($field);

        /*
         * Check model if field is required
         */
        if (!$field->required && $this->model && method_exists($this->model, 'isAttributeRequired')) {
            $field->required = $this->model->isAttributeRequired($field->fieldName);
        }

        /*
         * Get field options from model
         */
        $optionModelTypes = ['dropdown', 'radio', 'checkboxlist', 'balloon-selector'];
        if (in_array($field->type, $optionModelTypes)) {

            /*
             * Defer the execution of option data collection
             */
            $field->options(function () use ($field, $config) {
                $fieldOptions = (isset($config['options'])) ? $config['options'] : null;
                $fieldOptions = $this->getOptionsFromModel($field, $fieldOptions);
                return $fieldOptions;
            });
        }

        return $field;
    }

    /**
     * Check if a field type is a widget or not
     * @param  string  $fieldType
     * @return boolean
     */
    protected function isFormWidget($fieldType)
    {
        if ($fieldType === null) {
            return false;
        }

        if (strpos($fieldType, '\\')) {
            return true;
        }

        $widgetClass = $this->widgetManager->resolveFormWidget($fieldType);

        if (!class_exists($widgetClass)) {
            return false;
        }

        if (is_subclass_of($widgetClass, 'Backend\Classes\FormWidgetBase')) {
            return true;
        }

        return false;
    }

    /**
     * Makes a widget object from a form field object.
     */
    protected function makeFormWidget($field)
    {
        if ($field->type != 'widget') {
            return null;
        }

        if (isset($this->formWidgets[$field->fieldName])) {
            return $this->formWidgets[$field->fieldName];
        }

        $widgetConfig = $this->makeConfig($field->config);
        $widgetConfig->alias = $this->alias . studly_case(HtmlHelper::nameToId($field->fieldName));
        $widgetConfig->sessionKey = $this->getSessionKey();
        $widgetConfig->previewMode = $this->previewMode;
        $widgetConfig->model = $this->model;
        $widgetConfig->data = $this->data;

        $widgetName = $widgetConfig->widget;
        $widgetClass = $this->widgetManager->resolveFormWidget($widgetName);
        if (!class_exists($widgetClass)) {
            throw new ApplicationException(Lang::get(
                'backend::lang.widget.not_registered',
                ['name' => $widgetClass]
            ));
        }

        $widget = new $widgetClass($this->controller, $field, $widgetConfig);

        return $this->formWidgets[$field->fieldName] = $widget;
    }

    /**
     * Get all the loaded form widgets for the instance.
     * @return array
     */
    public function getFormWidgets()
    {
        return $this->formWidgets;
    }

    /**
     * Get a specified form widget
     * @param  string $fieldName
     * @return mixed
     */
    public function getFormWidget($field)
    {
        return $this->formWidgets[$field];
    }

    /**
     * Get all the registered fields for the instance.
     * @return array
     */
    public function getFields()
    {
        return $this->allFields;
    }

    /**
     * Get a specified field object
     * @param  string $fieldName
     * @return mixed
     */
    public function getField($field)
    {
        return $this->allFields[$field];
    }

    /**
     * Parses a field's name
     * @param string $field Field name
     * @return array [columnName, context]
     */
    protected function getFieldName($field)
    {
        if (strpos($field, '@') === false) {
            return [$field, null];
        }

        return explode('@', $field);
    }

    /**
     * Looks up the field value.
     * @param  use Backend\Classes\FormField $field
     * @return string
     */
    protected function getFieldValue($field)
    {
        if (is_string($field)) {
            if (!isset($this->allFields[$field])) {
                throw new ApplicationException(Lang::get(
                    'backend::lang.form.missing_definition',
                    compact('field')
                ));
            }

            $field = $this->allFields[$field];
        }

        $defaultValue = (!$this->model->exists && $field->defaults !== '')
            ? $field->defaults
            : null;

        return $field->getValueFromData($this->data, $defaultValue);
    }

    /**
     * Returns a HTML encoded value containing the other fields this
     * field depends on
     * @param  use Backend\Classes\FormField $field
     * @return string
     */
    protected function getFieldDepends($field)
    {
        if (!$field->dependsOn) {
            return;
        }

        $dependsOn = is_array($field->dependsOn) ? $field->dependsOn : [$field->dependsOn];
        $dependsOn = htmlspecialchars(json_encode($dependsOn), ENT_QUOTES, 'UTF-8');
        return $dependsOn;
    }

    /**
     * Helper method to determine if field should be rendered
     * with label and comments.
     * @param  use Backend\Classes\FormField $field
     * @return boolean
     */
    protected function showFieldLabels($field)
    {
        if (in_array($field->type, ['checkbox', 'switch', 'section'])) {
            return false;
        }

        if ($field->type == 'widget') {
            $widget = $this->makeFormWidget($field);
            return $widget->showLabels;
        }

        return true;
    }

    /**
     * Returns postback data from a submitted form.
     */
    public function getSaveData()
    {
        $data = ($this->arrayName) ? post($this->arrayName) : post();

        if (!$data) {
            $data = [];
        }

        /*
         * Number fields should be converted to integers
         */
        foreach ($this->allFields as $field) {
            if ($field->type != 'number') {
                continue;
            }

            /*
             * Handle HTML array, eg: item[key][another]
             */
            $parts = HtmlHelper::nameToArray($field->fieldName);
            $dotted = implode('.', $parts);
            if (($value = array_get($data, $dotted)) !== null) {
                $value = !strlen(trim($value)) ? null : (float) $value;
                array_set($data, $dotted, $value);
            }
        }

        /*
         * Give widgets an opportunity to process the data.
         */
        foreach ($this->formWidgets as $field => $widget) {
            $parts = HtmlHelper::nameToArray($field);
            $dotted = implode('.', $parts);

            $widgetValue = $widget->getSaveValue(array_get($data, $dotted));

            array_set($data, $dotted, $widgetValue);
        }

        /*
         * Handle fields that differ by fieldName and valueFrom
         */
        $remappedFields = [];
        foreach ($this->allFields as $field) {
            if ($field->fieldName == $field->valueFrom) {
                continue;
            }

            /*
             * Get the value, remove it from the data collection
             */
            $parts = HtmlHelper::nameToArray($field->fieldName);
            $dotted = implode('.', $parts);
            $value = array_get($data, $dotted);
            array_forget($data, $dotted);

            /*
             * Set the new value to the data collection
             */
            $parts = HtmlHelper::nameToArray($field->valueFrom);
            $dotted = implode('.', $parts);
            array_set($remappedFields, $dotted, $value);
        }

        if (count($remappedFields) > 0) {
            $data = array_merge($remappedFields, $data);
            // Could be useful one day for field name collisions
            // $data['X_OCTOBER_REMAPPED_FIELDS'] = $remappedFields;
        }

        return $data;
    }

    /*
     * Allow the model to filter fields.
     */
    protected function applyFiltersFromModel()
    {
        if (method_exists($this->model, 'filterFields')) {
            $this->model->filterFields((object) $this->allFields, $this->getContext());
        }
    }

    /**
     * Looks at the model for defined options.
     */
    protected function getOptionsFromModel($field, $fieldOptions)
    {
        /*
         * Advanced usage, supplied options are callable
         */
        if (is_array($fieldOptions) && is_callable($fieldOptions)) {
            $fieldOptions = call_user_func($fieldOptions, $this, $field);
        }

        /*
         * Refer to the model method or any of its behaviors
         */
        if (!is_array($fieldOptions) && !$fieldOptions) {
            list($model, $attribute) = $field->resolveModelAttribute($this->model, $field->fieldName);

            $methodName = 'get'.studly_case($attribute).'Options';
            if (
                !$this->methodExists($model, $methodName) &&
                !$this->methodExists($model, 'getDropdownOptions')
            ) {
                throw new ApplicationException(Lang::get(
                    'backend::lang.field.options_method_not_exists',
                    ['model'=>get_class($model), 'method'=>$methodName, 'field'=>$field->fieldName]
                ));
            }

            if ($this->methodExists($model, $methodName)) {
                $fieldOptions = $model->$methodName($field->value);
            }
            else {
                $fieldOptions = $model->getDropdownOptions($attribute, $field->value);
            }
        }
        /*
         * Field options are an explicit method reference
         */
        elseif (is_string($fieldOptions)) {
            if (!$this->methodExists($this->model, $fieldOptions)) {
                throw new ApplicationException(Lang::get(
                    'backend::lang.field.options_method_not_exists',
                    ['model'=>get_class($this->model), 'method'=>$fieldOptions, 'field'=>$field->fieldName]
                ));
            }

            $fieldOptions = $this->model->$fieldOptions($field->value, $field->fieldName);
        }

        return $fieldOptions;
    }

    /**
     * Returns the active session key.
     */
    public function getSessionKey()
    {
        if ($this->sessionKey) {
            return $this->sessionKey;
        }

        if (post('_session_key')) {
            return $this->sessionKey = post('_session_key');
        }

        return $this->sessionKey = FormHelper::getSessionKey();
    }

    /**
     * Returns the active context for displaying the form.
     */
    public function getContext()
    {
        return $this->context;
    }

    /**
     * Internal helper for method existence checks
     * @param  object $object
     * @param  string $method
     * @return boolean
     */
    protected function methodExists($object, $method)
    {
        if (method_exists($object, 'methodExists')) {
            return $object->methodExists($method);
        }

        return method_exists($object, $method);
    }
}<|MERGE_RESOLUTION|>--- conflicted
+++ resolved
@@ -23,13 +23,10 @@
  */
 class Form extends WidgetBase
 {
-<<<<<<< HEAD
-=======
     //
     // Configurable properties
     //
 
->>>>>>> e5cbaefb
     /**
      * @var array Form field configuration.
      */
