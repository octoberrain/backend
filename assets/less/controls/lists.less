--- conflicted
+++ resolved
@@ -243,7 +243,6 @@
             padding-right: 0;
         }
 
-<<<<<<< HEAD
         &.icons {
             td i[class^="icon-"] {
                 display: inline-block;
@@ -258,10 +257,9 @@
         &.clickable {
             cursor: pointer;
             .user-select(none);
-=======
+
         td.column-compact {
             padding: 0;
->>>>>>> e5cbaefb
         }
     }
 
