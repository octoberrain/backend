//
// File list control
// --------------------------------------------------

.control-filelist {
    .listPaddings (@level, @offset-base) when (@level > 0) {
        > li.group {
            > ul {
                > li > a {
                    padding-left: (@level+2)*@offset-base;
                    margin-left: -1*@level*@offset-base;
                }

                .listPaddings(@level - 1, @offset-base);
            }
        }
    }
    .listPaddings (0, 27px) {}

    p.no-data {
        padding: 18px 0;
        margin: 0;
        color: @color-filelist-norecords-text;
        font-size: 12px;
        text-align: center;
        font-weight: 400;
        .border-radius(@border-radius-base);
    }

    ul {
        padding: 0;
        margin: 0;

        li {
            font-weight: 300;
            line-height: 150%;
            position: relative;
            list-style: none;

            a:hover {
                background: @color-list-hover;
            }

            &.active a {
                background: @color-list-active;
                position: relative;
                &:after {
                    position: absolute;
                    height: 100%;
                    width: 4px;
                    left: 0;
                    top: 0;
                    background: @color-list-active-border;
                    display: block;
                    content: ' ';
                }
            }

            a {
                display: block;
                padding: 10px 40px 10px 20px;
                outline: none;

                &:hover, &:focus, &:active {text-decoration: none;}

                span { 
                    display: block;

                    &.title {
                        font-weight: 500;
                        color: @color-text-title;
                        font-size: 12px;
                    }

                    &.description {
                        color: @color-text-description;
                        font-size: 12px;
                        font-weight: 500;

                        strong {
                            color: @color-text-title;
                            font-weight: 500;
                        }
                    }
                }
            }

            &.group {
                > h4, > div.group > h4 {
                    font-weight: 500;
                    font-size: 12px;
                    margin-top: 0;
                    margin-bottom: 0;
                    display: relative;

                    a {
                        padding: 10px 20px 10px 53px;
                        color: @color-text-title;
                        position: relative;
                        outline: none;

                        &:hover { background: transparent; }

                        &:before, &:after {
                            width: 10px;
                            height: 10px;
                            display: block;
                            position: absolute;
                            top: 1px;
                        }

                        &:after {
                            left: 34px;
                            .icon(@folder);
                            color: @color-list-icon;
                            font-size: 14px;
                            top: 9px;
                        }

                        &:before {
                            left: 20px;
                            top: 9px;
                            color: @color-list-arrow;
                            .icon(@caret-right);
                            .transform( ~'rotate(90deg) translate(5px, 0)' );
                            .transition(all 0.1s ease);
                        }
                    }
                }

                > ul {
                    > li > a {
                        padding-left: 52px;
                    }

                    > li.group {
                        padding-left: 20px;
                    }

                    .listPaddings(10, 27px);
                }

                &[data-status=collapsed] {
                    > h4 a:before, > div.group > h4 a:before {
                        .transform(~'rotate(0deg) translate(3px, 0)');
                    }

                    & > ul, & > div.subitems {
                        display: none;
                    }
                }
            }

            .checkbox {
                position: absolute;
                top: 13px;
                right: 17px;

                label {
                    margin-right: 0;

                    &:before {
                        border-color: @color-filelist-cb-border;
                    }
                }
            }
        }
    }

    &.hero {
        ul {
            li {
                background: @color-filelist-hero-item-bg;
                border-bottom: none;

                > a {
                    padding: 16px 45px 15px 50px;
                    font-size: 13px;
                    border-bottom: 1px solid @color-panel-light;

                    span.title {
                        font-size: 13px;
                        font-weight: 600;
                        color: @color-filelist-title-hero;
                    }

                    &:hover {
                        background: @color-filelist-hero-hover-bg;
                        border-bottom: 1px solid @color-filelist-hero-hover-bg!important;
                        span.title, span.description {
                            color: @color-filelist-hero-hover-text!important;
                        }
                    }
                }

                .checkbox {
                    top: 17px;
                    right: 17px;
                }

                &.active {
                    > a {
                        border-bottom: 1px solid @color-list-active;

                        &:after {
                            top: -1px;
                            bottom: -1px;
                            height: auto;
                        }

                        > span.borders {
                            &:before {
                                content: ' ';
                                position: absolute;
                                width: 100%;
                                height: 1px;
                                display: block;
                                left: 0;
                                background-color: @color-list-active;
                            }

<<<<<<< HEAD
                            &:before {top: -1px;}
                        }

                        &:hover > span.borders:before {
                            background-color: @color-filelist-hero-hover-bg;
                        }
=======
                            &:before { top: -1px; }
                            &:after { bottom: -1px; }
                        }

>>>>>>> afa6f60e
                    }
                }

                > h4 {
                    padding-top: 7px;
                    padding-bottom: 6px;
                    border-bottom: 1px solid @color-panel-light;
                }
            }

            > li.group {
                > ul > li > a {
                    padding-left: 66px;
                }
            }
        }
    }
}

.touch .control-filelist li:not(.active) a:hover {
    background: transparent;
}<|MERGE_RESOLUTION|>--- conflicted
+++ resolved
@@ -219,19 +219,12 @@
                                 background-color: @color-list-active;
                             }
 
-<<<<<<< HEAD
                             &:before {top: -1px;}
                         }
 
                         &:hover > span.borders:before {
                             background-color: @color-filelist-hero-hover-bg;
                         }
-=======
-                            &:before { top: -1px; }
-                            &:after { bottom: -1px; }
-                        }
-
->>>>>>> afa6f60e
                     }
                 }
 
