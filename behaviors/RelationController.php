--- conflicted
+++ resolved
@@ -1062,14 +1062,8 @@
          */
         if ($this->viewMode == 'multi') {
             if (($checkedIds = post('checked')) && is_array($checkedIds)) {
-<<<<<<< HEAD
-                $relatedModel = $this->relationObject->getRelated();
-                foreach ($checkedIds as $relationId) {
-                    if (!$obj = $relatedModel->find($relationId)) {
-=======
                  foreach ($checkedIds as $relationId) {
                     if (!$obj = $this->relationModel->find($relationId)) {
->>>>>>> fb99dddb
                         continue;
                     }
 
@@ -1172,25 +1166,9 @@
             if (is_array($checkedIds)) {
                 $foreignKeyName = $relatedModel->getKeyName();
 
-<<<<<<< HEAD
-                if ($this->relationType == 'belongsToMany'
-                    || $this->relationType == 'morphToMany'
-                    || $this->relationType == 'morphedByMany'
-                ) {
-                    $this->relationObject->detach($checkedIds);
-                }
-                elseif ($this->relationType == 'hasMany' || $this->relationType == 'morphMany') {
-                    $relatedModel = $this->relationObject->getRelated();
-                    foreach ($checkedIds as $relationId) {
-                        if ($obj = $relatedModel->find($relationId)) {
-                            $this->relationObject->remove($obj);
-                        }
-                    }
-=======
                 $models = $relatedModel->whereIn($foreignKeyName, $checkedIds)->get();
                 foreach ($models as $model) {
                     $this->relationObject->remove($model, $sessionKey);
->>>>>>> fb99dddb
                 }
             }
         }
@@ -1475,11 +1453,6 @@
             case 'morphMany':
                 if ($this->eventTarget == 'button-add') return 'list';
                 else return 'form';
-<<<<<<< HEAD
-=======
-            case 'morphMany':
-                return 'form';
->>>>>>> fb99dddb
         }
     }
 
