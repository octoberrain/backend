--- conflicted
+++ resolved
@@ -41,17 +41,6 @@
 
         if (!$item = $this->getSettingsRecord()) {
             $this->model->initSettingsData();
-<<<<<<< HEAD
-
-            if (method_exists($this->model, 'forceSave')) {
-                $this->model->forceSave();
-            } else {
-                $this->model->save();
-            }
-
-            $this->model->reload();
-=======
->>>>>>> 837955a2
             $item = $this->model;
         }
 
@@ -113,8 +102,6 @@
 
         return parent::isKeyAllowed($key);
     }
-<<<<<<< HEAD
-=======
 
     /**
      * Returns a cache key for this record.
@@ -123,5 +110,4 @@
     {
         return 'backend::userpreferences.'.$this->recordCode;
     }
->>>>>>> 837955a2
 }