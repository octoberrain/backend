<?php namespace Backend\Behaviors;

use Str;
use Lang;
use Flash;
use Event;
use Input;
use Redirect;
use Backend;
use Backend\Classes\ControllerBehavior;
use October\Rain\Support\Util;
use October\Rain\Router\Helper as RouterHelper;
use System\Classes\ApplicationException;
use Exception;

/**
 * Form Controller Behavior
 * Adds features for working with backend forms.
 *
 * @package october\backend
 * @author Alexey Bobkov, Samuel Georges
 */
class FormController extends ControllerBehavior
{
    /**
     * @var Backend\Classes\WidgetBase Reference to the widget object.
     */
    protected $formWidget;

    /**
     * {@inheritDoc}
     */
    protected $requiredProperties = ['formConfig'];

    /**
     * @var array Configuration values that must exist when applying the primary config file.
     * - modelClass: Class name for the model
     * - form: Form field definitions
     */
    protected $requiredConfig = ['modelClass', 'form'];

    /**
     * @var string The context to pass to the form widget.
     */
    protected $context;

    /**
     * @var array List of prepared models that require saving.
     */
    protected $modelsToSave = [];

    /**
     * Behavior constructor
     * @param Backend\Classes\Controller $controller
     * @return void
     */
    public function __construct($controller)
    {
        parent::__construct($controller);

        /*
         * Build configuration
         */
        $this->config = $this->makeConfig($controller->formConfig, $this->requiredConfig);
        $this->config->modelClass = Str::normalizeClassName($this->config->modelClass);
    }

    /**
     * Prepare the widgets used by this action
     * @param Model $model
     * @return void
     */
    public function initForm($model)
    {
        $context = $this->formGetContext();

        $config = $this->makeConfig($this->config->form);
        $config->model = $model;
        $config->arrayName = class_basename($model);
        $config->context = $context;

        /*
         * Form Widget with extensibility
         */
        $this->formWidget = $this->makeWidget('Backend\Widgets\Form', $config);

        $this->formWidget->bindEvent('form.extendFieldsBefore', function () {
            $this->controller->formExtendFieldsBefore($this->formWidget);
        });

        $this->formWidget->bindEvent('form.extendFields', function () {
            $this->controller->formExtendFields($this->formWidget);
        });

        $this->formWidget->bindEvent('form.beforeRefresh', function ($saveData) {
            return $this->controller->formExtendRefreshData($this->formWidget, $saveData);
        });

        $this->formWidget->bindEvent('form.refresh', function ($result) {
            return $this->controller->formExtendRefreshResults($this->formWidget, $result);
        });

        $this->formWidget->bindToController();

        /*
         * Detected Relation controller behavior
         */
        if ($this->controller->isClassExtendedWith('Backend.Behaviors.RelationController')) {
            $this->controller->initRelation($model);
<<<<<<< HEAD
        }
=======

        $this->prepareVars($model);
    }

    /**
     * Prepares common form data
     */
    protected function prepareVars($model)
    {
        $this->controller->vars['formModel'] = $model;
        $this->controller->vars['formRecordName'] = Lang::get($this->getConfig('name', 'backend::lang.model.name'));
>>>>>>> c2936fc5
    }

    //
    // Create
    //

    /**
     * Create Controller action
     * @param string $context Explicitly define a form context.
     * @return void
     */
    public function create($context = null)
    {
        try {
            $this->context = strlen($context) ? $context : $this->getConfig('create[context]', 'create');
            $this->controller->pageTitle = $this->controller->pageTitle ?: $this->getLang(
                'create[title]',
                'backend::lang.form.create_title'
            );
            $model = $this->controller->formCreateModelObject();

<<<<<<< HEAD
            $this->controller->vars['formModel'] = $model;
        } catch (Exception $ex) {
=======
            $this->initForm($model);
        }
        catch (Exception $ex) {
>>>>>>> c2936fc5
            $this->controller->handleError($ex);
        }
    }

    /**
     * Ajax handler for saving from the creation form.
     * @return mixed
     */
    public function create_onSave($context = null)
    {
        $this->context = strlen($context) ? $context : $this->getConfig('create[context]', 'create');
        $model = $this->controller->formCreateModelObject();
        $this->initForm($model);

        $this->controller->formBeforeSave($model);
        $this->controller->formBeforeCreate($model);

        $modelsToSave = $this->prepareModelsToSave($model, $this->formWidget->getSaveData());
        foreach ($modelsToSave as $modelToSave) {
            $modelToSave->save(null, $this->formWidget->getSessionKey());
        }

        $this->controller->formAfterSave($model);
        $this->controller->formAfterCreate($model);

        Flash::success($this->getLang('create[flashSave]', 'backend::lang.form.create_success'));

        if ($redirect = $this->makeRedirect('create', $model)) {
            return $redirect;
        }
    }

    //
    // Update
    //

    /**
     * Edit Controller action
     * @param int $recordId The model primary key to update.
     * @param string $context Explicitly define a form context.
     * @return void
     */
    public function update($recordId = null, $context = null)
    {
        try {
            $this->context = strlen($context) ? $context : $this->getConfig('update[context]', 'update');
            $this->controller->pageTitle = $this->controller->pageTitle ?: $this->getLang(
                'update[title]',
                'backend::lang.form.update_title'
            );
            $model = $this->controller->formFindModelObject($recordId);

<<<<<<< HEAD
            $this->controller->vars['formModel'] = $model;
        } catch (Exception $ex) {
=======
            $this->initForm($model);
        }
        catch (Exception $ex) {
>>>>>>> c2936fc5
            $this->controller->handleError($ex);
        }
    }

    /**
     * Ajax handler for updating the form.
     * @param int $recordId The model primary key to update.
     * @return mixed
     */
    public function update_onSave($recordId = null, $context = null)
    {
        $this->context = strlen($context) ? $context : $this->getConfig('update[context]', 'update');
        $model = $this->controller->formFindModelObject($recordId);
        $this->initForm($model);

        $this->controller->formBeforeSave($model);
        $this->controller->formBeforeUpdate($model);

        $modelsToSave =$this->prepareModelsToSave($model, $this->formWidget->getSaveData());
        foreach ($modelsToSave as $modelToSave) {
            $modelToSave->save(null, $this->formWidget->getSessionKey());
        }

        $this->controller->formAfterSave($model);
        $this->controller->formAfterUpdate($model);

        Flash::success($this->getLang('update[flashSave]', 'backend::lang.form.update_success'));

        if ($redirect = $this->makeRedirect('update', $model)) {
            return $redirect;
        }
    }

    /**
     * Ajax handler for deleting the record.
     * @param int $recordId The model primary key to delete.
     * @return mixed
     */
    public function update_onDelete($recordId = null)
    {
        $this->context = $this->getConfig('update[context]', 'update');
        $model = $this->controller->formFindModelObject($recordId);
        $this->initForm($model);

        $model->delete();

        $this->controller->formAfterDelete($model);

        Flash::success($this->getLang('update[flashDelete]', 'backend::lang.form.delete_success'));

        if ($redirect = $this->makeRedirect('delete', $model)) {
            return $redirect;
        }
    }

    //
    // Preview
    //

    /**
     * Preview Controller action
     * @param int $recordId The model primary key to preview.
     * @param string $context Explicitly define a form context.
     * @return void
     */
    public function preview($recordId = null, $context = null)
    {
        try {
            $this->context = strlen($context) ? $context : $this->getConfig('preview[context]', 'preview');
            $this->controller->pageTitle = $this->controller->pageTitle ?: $this->getLang(
                'preview[title]',
                'backend::lang.form.preview_title'
            );
            $model = $this->controller->formFindModelObject($recordId);

<<<<<<< HEAD
            $this->controller->vars['formModel'] = $model;
        } catch (Exception $ex) {
=======
            $this->initForm($model);
        }
        catch (Exception $ex) {
>>>>>>> c2936fc5
            $this->controller->handleError($ex);
        }
    }

    //
    // Utils
    //

    /**
     * Render the form.
     * @param array $options Custom options to pass to the form widget.
     * @return string Rendered HTML for the form.
     */
    public function formRender($options = [])
    {
        if (!$this->formWidget) {
            throw new ApplicationException(Lang::get('backend::lang.form.behavior_not_ready'));
        }

        return $this->formWidget->render($options);
    }

    /**
     * Returns the form context from the postback or configuration.
     * @return string
     */
    public function formGetContext()
    {
        return post('form_context', $this->context);
    }

    /**
     * Internal method, prepare the form model object
     * @return Model
     */
    protected function createModel()
    {
        $class = $this->config->modelClass;
        $model = new $class();

        $model = $this->controller->formExtendModel($model);
        return $model;
    }

    /**
     * Returns a Redirect object based on supplied context and parses the model primary key.
     * @param string $context Redirect context, eg: create, update, delete
     * @param Model $model The active model to parse in it's ID and attributes.
     * @return Redirect
     */
    public function makeRedirect($context = null, $model = null)
    {
        $redirectUrl = null;
        if (post('close') && !ends_with($context, '-close')) {
            $context .= '-close';
        }

        if (post('redirect', true)) {
            $redirectUrl = Backend::url($this->getRedirectUrl($context));
        }

        if ($model && $redirectUrl) {
            $redirectUrl = RouterHelper::parseValues($model, array_keys($model->getAttributes()), $redirectUrl);
        }

        return ($redirectUrl) ? Redirect::to($redirectUrl) : null;
    }

    /**
     * Internal method, returns a redirect URL from the config based on 
     * supplied context. Otherwise the default redirect is used.
     * @param string $context Redirect context, eg: create, update, delete.
     * @return string
     */
    protected function getRedirectUrl($context = null)
    {
        $redirects = [
            'default'      => $this->getConfig('defaultRedirect', ''),
            'create'       => $this->getConfig('create[redirect]', ''),
            'create-close' => $this->getConfig('create[redirectClose]', ''),
            'update'       => $this->getConfig('update[redirect]', ''),
            'update-close' => $this->getConfig('update[redirectClose]', ''),
            'preview'      => $this->getConfig('preview[redirect]', ''),
        ];

        if (!isset($redirects[$context])) {
            return $redirects['default'];
        }

        return $redirects[$context];
    }

    /**
     * Parses in some default variables to a language string defined in config.
     * @param string $name Configuration property containing the language string
     * @param string $default A default language string to use if the config is not found
     * @param array $extras Any extra params to include in the language string variables
     * @return string The translated string.
     */
    protected function getLang($name, $default = null, $extras = [])
    {
        $name = $this->getConfig($name, $default);
        $vars = [
            'name' => Lang::get($this->getConfig('name', 'backend::lang.model.name'))
        ];
        $vars = array_merge($vars, $extras);
        return Lang::get($name, $vars);
    }

    //
    // Pass-through Helpers
    //

    /**
     * Renders a single form field.
     * @param string Field name
     * @return string The field HTML markup.
     */
    public function formRenderField($name)
    {
        return $this->formWidget->renderField($name);
    }

    /**
     * Renders the form in preview mode.
     * @return string The form HTML markup.
     */
    public function formRenderPreview()
    {
        return $this->formRender(['preview' => true]);
    }

    /**
     * Helper for custom layouts. Renders Outside Fields.
     * @return string The area HTML markup.
     */
    public function formRenderOutsideFields()
    {
        return $this->formRender(['section' => 'outside']);
    }

    /**
     * Helper for custom layouts. Renders Primary Tabs.
     * @return string The tab HTML markup.
     */
    public function formRenderPrimaryTabs()
    {
        return $this->formRender(['section' => 'primary']);
    }

    /**
     * Helper for custom layouts. Renders Secondary Tabs.
     * @return string The tab HTML markup.
     */
    public function formRenderSecondaryTabs($suppressTabs = false)
    {
        return $this->formRender(['section' => 'secondary']);
    }

    /**
     * Returns the widget used by this behavior.
     * @return Backend\Classes\WidgetBase
     */
    public function formGetWidget()
    {
        return $this->formWidget;
    }

    /**
     * Helper to get a unique ID for the form widget.
     * @return string
     */
    public function formGetId($suffix = null)
    {
        return $this->formWidget->getId($suffix);
    }

    /**
     * Helper to get the form session key.
     * @return string
     */
    public function formGetSessionKey($suffix = null)
    {
        return $this->formWidget->getSessionKey();
    }

    //
    // Overrides
    //

    /**
     * Called before the creation or updating form is saved.
     * @param Model
     */
    public function formBeforeSave($model)
    {
    }

    /**
     * Called after the creation or updating form is saved.
     * @param Model
     */
    public function formAfterSave($model)
    {
    }

    /**
     * Called before the creation form is saved.
     * @param Model
     */
    public function formBeforeCreate($model)
    {
    }

    /**
     * Called after the creation form is saved.
     * @param Model
     */
    public function formAfterCreate($model)
    {
    }

    /**
     * Called before the updating form is saved.
     * @param Model
     */
    public function formBeforeUpdate($model)
    {
    }

    /**
     * Called after the updating form is saved.
     * @param Model
     */
    public function formAfterUpdate($model)
    {
    }

    /**
     * Called after the form model is deleted.
     * @param Model
     */
    public function formAfterDelete($model)
    {
    }


    /**
     * Finds a Model record by its primary identifier, used by update actions. This logic
     * can be changed by overriding it in the controller.
     * @param string $recordId
     * @return Model
     */
    public function formFindModelObject($recordId)
    {
        if (!strlen($recordId)) {
            throw new ApplicationException($this->getLang('not-found-message', 'backend::lang.form.missing_id'));
        }

        $model = $this->createModel();

        /*
         * Prepare query and find model record
         */
        $query = $model->newQuery();
        $this->controller->formExtendQuery($query);
        $result = $query->find($recordId);

        if (!$result) {
            throw new ApplicationException($this->getLang('not-found-message', 'backend::lang.form.not_found', [
                'class' => get_class($model), 'id' => $recordId
            ]));
        }

        return $result;
    }

    /**
     * Creates a new instance of a form model, used by create actions. This logic
     * can be changed by overriding it in the controller.
     * @return Model
     */
    public function formCreateModelObject()
    {
        return $this->createModel();
    }

    /**
     * Called before the form fields are defined.
     * @param Backend\Widgets\Form $host The hosting form widget
     * @return void
     */
    public function formExtendFieldsBefore($host)
    {
    }

    /**
     * Called after the form fields are defined.
     * @param Backend\Widgets\Form $host The hosting form widget
     * @return void
     */
    public function formExtendFields($host)
    {
    }

    /**
     * Called before the form is refreshed, should return an array of additional save data.
     * @param Backend\Widgets\Form $host The hosting form widget
     * @param array $saveData Current save data
     * @return array
     */
    public function formExtendRefreshData($host, $saveData)
    {
    }

    /**
     * Called after the form is refreshed, should return an array of additional result parameters.
     * @param Backend\Widgets\Form $host The hosting form widget
     * @param array $result Current result parameters.
     * @return array
     */
    public function formExtendRefreshResults($host, $result)
    {
    }

    /**
     * Extend supplied model used by create and update actions, the model can
     * be altered by overriding it in the controller.
     * @param Model $model
     * @return Model
     */
    public function formExtendModel($model)
    {
        return $model;
    }

    /**
     * Extend the query used for finding the form model. Extra conditions
     * can be applied to the query, for example, $query->withTrashed();
     * @param October\Rain\Database\Builder $query
     * @return void
     */
    public function formExtendQuery($query)
    {
    }

    /**
     * Static helper for extending form fields.
     * @param  callable $callback
     * @return void
     */
    public static function extendFormFields($callback)
    {
        $calledClass = self::getCalledExtensionClass();
        Event::listen('backend.form.extendFields', function ($widget) use ($calledClass, $callback) {
            if (!is_a($widget->getController(), $calledClass)) {
                return;
            }
            $callback($widget, $widget->model, $widget->getContext());
        });
    }

    //
    // Internals
    //

    protected function prepareModelsToSave($model, $saveData)
    {
        $this->modelsToSave = [];
        $this->setModelAttributes($model, $saveData);
        return $this->modelsToSave;
    }

    /**
     * Sets a data collection to a model attributes, relations will also be set.
     * @param array $saveData Data to save.
     * @param Model $model Model to save to
     * @return array The collection of models to save.
     */
    protected function setModelAttributes($model, $saveData)
    {
        $this->modelsToSave[] = $model;

        if (!is_array($saveData)) {
            return;
        }

        $singularTypes = ['belongsTo', 'hasOne', 'morphOne'];
        foreach ($saveData as $attribute => $value) {
            if (
                is_array($value) &&
                $model->hasRelation($attribute) &&
                in_array($model->getRelationType($attribute), $singularTypes)
            ) {
                $this->setModelAttributes($model->{$attribute}, $value);
            } else {
                $model->{$attribute} = $value;
            }
        }
    }
}<|MERGE_RESOLUTION|>--- conflicted
+++ resolved
@@ -107,9 +107,7 @@
          */
         if ($this->controller->isClassExtendedWith('Backend.Behaviors.RelationController')) {
             $this->controller->initRelation($model);
-<<<<<<< HEAD
-        }
-=======
+        }
 
         $this->prepareVars($model);
     }
@@ -121,7 +119,6 @@
     {
         $this->controller->vars['formModel'] = $model;
         $this->controller->vars['formRecordName'] = Lang::get($this->getConfig('name', 'backend::lang.model.name'));
->>>>>>> c2936fc5
     }
 
     //
@@ -142,15 +139,9 @@
                 'backend::lang.form.create_title'
             );
             $model = $this->controller->formCreateModelObject();
-
-<<<<<<< HEAD
+            $this->initForm($model);
             $this->controller->vars['formModel'] = $model;
         } catch (Exception $ex) {
-=======
-            $this->initForm($model);
-        }
-        catch (Exception $ex) {
->>>>>>> c2936fc5
             $this->controller->handleError($ex);
         }
     }
@@ -202,15 +193,10 @@
                 'backend::lang.form.update_title'
             );
             $model = $this->controller->formFindModelObject($recordId);
-
-<<<<<<< HEAD
+            $this->initForm($model);
+            
             $this->controller->vars['formModel'] = $model;
         } catch (Exception $ex) {
-=======
-            $this->initForm($model);
-        }
-        catch (Exception $ex) {
->>>>>>> c2936fc5
             $this->controller->handleError($ex);
         }
     }
@@ -285,15 +271,10 @@
                 'backend::lang.form.preview_title'
             );
             $model = $this->controller->formFindModelObject($recordId);
-
-<<<<<<< HEAD
+            $this->initForm($model);
+            
             $this->controller->vars['formModel'] = $model;
         } catch (Exception $ex) {
-=======
-            $this->initForm($model);
-        }
-        catch (Exception $ex) {
->>>>>>> c2936fc5
             $this->controller->handleError($ex);
         }
     }
